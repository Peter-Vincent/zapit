--- conflicted
+++ resolved
@@ -28,11 +28,7 @@
 
 %% EDIT THE FOLLOWING TO INCREMENT THE VERSION
 out.version.MAJOR = 0;
-<<<<<<< HEAD
-out.version.MINOR = 8;
-=======
 out.version.MINOR = 9;
->>>>>>> 4d29bb86
 out.version.PATCH = 0;
 
 %% UPDATE THIS IF NEEDED
@@ -41,11 +37,7 @@
 %%% UPDATE THE DATE
 out.date.year = 2023;
 out.date.month = 1;
-<<<<<<< HEAD
-out.date.day = 19;
-=======
 out.date.day = 29;
->>>>>>> 4d29bb86
 
 
 
