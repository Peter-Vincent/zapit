classdef controller < zapit.gui.stimConfigEditor.view

    % Graphical editor for stimulus configuration files.
    %
    % zapit.gui.stimConfigEditor.controller
    %
    % Purpose
    % This class controls a GUI that serves as an editor and creater of stimulus configuration
    % files. This class inherits zapit.gui.stimConfigEditor.view which is what actually makes
    % the GUI. This class controls the GUI and implements the logic that runs it. 
    %
    % The GUI itself is made in MATLAB AppDesigner and is never edited manually.
    %
    %
    % Rob Campbell - SWC 2023

    properties
        % Handles for most plot elements are inherited from the superclass

        mainGUI % Reference to a parent (running) zapit.gui.main.controller object

        atlasData % Brain atlas data for overlaying brain areas, etc

        % Handles of plot objects associated with the brain outline
        pBregma
        pMLtick
        pAPtick
        hAxTitle % The title that updates as the mouse cursor moves

        % Handles of plot objects associated with stimulation points
        pCurrentPoint % The current point that we are about to add
        pAddedPoints = matlab.graphics.chart.primitive.Line.empty % A list of all added poits


        fname % The name of the currently loaded file (if it has one)
    end

    properties(Hidden)
        settings % So the GUI relies less on being connected to zapit.pointer
        % Plot defaults below
        pointCommonProps = {'ob', 'MarkerSize', 14, 'LineWidth', 2};
        standardMarkerSize = 14
        enlargedMarkerSize = 20
        isCamRunning % Used to disable camera if the main GUI is running
    end


    methods

        function obj = controller(hZPview)
            % Constructor
            %
            % function zapit.gui.stimConfig.controller.controller
            %
            % Purpose
            % Constructor.
            %
            % Inputs
            % hZPview - optional. As above. Provided so this GUI can add saved files to the recently opened file list.
            %
            % 


            if nargin>0
                obj.mainGUI = hZPview;
            end

            % Load the atlas data so we can do things like overlay the brain boundaries
            load('atlas_data.mat')
            obj.atlasData = atlas_data;

            obj.settings = zapit.settings.readSettings;

            % Button callbacks
            obj.NewButton.ButtonPushedFcn = @obj.resetPoints_Callback;
            obj.LoadButton.ButtonPushedFcn = @obj.loadConfigYAML;
            obj.SaveButton.ButtonPushedFcn = @obj.saveConfigYAML;

            % Set figure properties
            obj.hFig.Color = 'w';
            obj.hFig.ToolBar = 'none';
            obj.hFig.MenuBar = 'none';
            obj.hFig.Name = 'Stim config editor';
            obj.hAx.Toolbar.Visible = 'off';
            obj.BottomLabel.Text = ''; 
            
            % Apply default values to UI elements from settings
            obj.LaserPowermWSpinner.Value = obj.settings.experiment.defaultLaserPowerMW;
            obj.StimFreqHzSpinner.Value = obj.settings.experiment.defaultLaserFrequencyHz;
            obj.RampdownmsSpinner.Value = obj.settings.experiment.offRampDownDuration_ms;

            obj.LaserPowermWSpinner.Limits(2) = obj.settings.laser.laserMinMax_mW(2);

            % Set up callback functions for interactivity
            obj.hFig.WindowButtonMotionFcn = @obj.highlightArea_Callback;
            obj.hFig.WindowButtonDownFcn = @obj.mouseClick_Callback;
            obj.hFig.KeyPressFcn = @obj.keyboardPress_Callback;
            obj.hFig.KeyReleaseFcn = @obj.keyboardPress_Callback;

            % Call the class destructor when figure is closed. This ensures everything is tidied.
            obj.hFig.CloseRequestFcn = @obj.delete;

            obj.plotBrainBoundaries


            % Make blank plot objects
            hold(obj.hAx,'on')
            obj.pCurrentPoint = plot(nan,nan, obj.pointCommonProps{:},'Color','r','Parent',obj.hAx);
            hold(obj.hAx,'off')

            % Disable camera if called from main GUI. The GUI may perform better if that is done.
            if ~isempty(obj.mainGUI)
                obj.isCamRunning = obj.mainGUI.model.cam.isrunning;
                if obj.isCamRunning
                    obj.mainGUI.model.cam.stopVideo;
                end
            end

        end %close constructor


        function delete(obj,~,~)
            % Destructor
            %
            % function zapit.gui.stimConfig.controller.delete
            %

            % re-enable camera if needed
            if ~isempty(obj.mainGUI) && obj.isCamRunning
                obj.mainGUI.model.cam.startVideo;
            end

            delete(obj.hFig);
        end %close destructor


        function isPressed = isShiftPressed(obj)
            % Return true if the user is pressing the shift key
            %
            % function zapit.gui.stimConfig.controller.isShiftPressed
            %
            % Purpose
            % Returns true if the user presses the shift key.
            %
            % Inputs
            % none
            %
            % Outputs
            % isPressed - True if shift is pressed. False otherwise.

            mod = get(gcbo,'currentModifier');
            isPressed = false;
            if length(mod)==1
                isPressed = strcmp(mod{1},'shift');
            end
        end % isShiftPressed


        function isPressed = isCtrlPressed(obj)
            % Return true if the user is pressing the control key
            %
            % function zapit.gui.stimConfig.controller.isCtrlPressed
            %
            % Purpose
            % Returns true if the user presses the control key.
            %
            % Inputs
            % none
            %
            % Outputs
            % isPressed - True if controle is pressed. False otherwise.

            mod = get(gcbo,'currentModifier');
            isPressed = false;
            if length(mod)==1
                isPressed = strcmp(mod{1},'control');
            end
        end % isShiftPressed


        function keyboardPress_Callback(obj,~,event)
            % Triggers events if shift or ctrl is pressed or released.
            %
            % function zapit.gui.stimConfig.controller.keyboardPress_Callback
            %
            % Purpose
            % Runs whenever a key is pressed or released. Used to cause the symbol that 
            % follows the mouse cursor to change size right away and not wait until it is moved. 

            if strcmp(event.Key,'ctrl') || strcmp(event.Key,'shift') 
                obj.highlightArea_Callback
            end
        end % keyboardPress_Callback


        function resetPoints_Callback(obj,~,~)
            % Wipes all points and the file name after presenting a confirm dialog. 
            %
            % function zapit.gui.stimConfig.controller.resetPoints_Callback
            %
            % Purpose
            % Allows the user to reset the GUI: removing the clicked points and wiping the
            % file name.
            %
            % 

            % TODO -- should we create a file name also to help with saving?

            if length(obj.pAddedPoints) == 0
                return
            end

            response = questdlg('Wipe points and start over?', ...
                         'Confirm', ...
                         'Yes', 'No', 'No');
            if isempty(response) || strcmp(response,'No')
                return
            end 
            arrayfun(@(x) delete(x), obj.pAddedPoints)
            obj.pAddedPoints = matlab.graphics.chart.primitive.Line.empty;
            obj.fname = '' ;
            obj.updateBottomLabel
        end % resetPoints_Callback


        function saveConfigYAML(obj,~,~)
            % Save config to a YAML
            %
            % function zapit.gui.stimConfig.controller.saveConfigYAML
            %
            % Purpose
            % Saves the stimulus config data to a YAML file. If the GUI was launched
            % from the main GUI, then saving a file will cause it to be added to the 
            % recently loaded menu.  

            % For some reason we need the video stopped or this locks up everything
            if ~isempty(obj.mainGUI)
<<<<<<< HEAD
                obj.mainGUI.model.cam.stopVideo;
=======
                isCamRunning = obj.mainGUI.model.cam.isrunning;
                if isCamRunning
                    obj.mainGUI.model.cam.stopVideo;
                end
>>>>>>> 4d29bb86
            end

            stimC = obj.returnStimConfigStructure;
            if isempty(stimC)
                return
            end

            [fname,fullPath] = uiputfile('*.yml');
            if fname == 0 | isempty(fname)
                return
            end
            zapit.yaml.WriteYaml(fullfile(fullPath,fname), stimC);

            obj.fname = fname;
            obj.updateBottomLabel

            % If the stim config editor was launched from the main GUI then we
            % can add this file to the recents.
            if ~isempty(obj.mainGUI)
                obj.mainGUI.addStimConfigToRecents(fname,fullPath)
            end

            if ~isempty(obj.mainGUI)
<<<<<<< HEAD
                obj.mainGUI.model.cam.startVideo;
=======
                isCamRunning = obj.mainGUI.model.cam.isrunning;
                if isCamRunning
                    obj.mainGUI.model.cam.startVideo;
                end            
>>>>>>> 4d29bb86
            end
        end %saveConfigYAML


        function loadConfigYAML(obj,~,~)
            % Load a YAML containing a stimulus config
            %
            % function zapit.gui.stimConfig.controller.loadConfigYAML
            %
            % Purpose
            % Load a stimulus config YAML and display it. 


            % For some reason we need the video stopped or this locks up everything
            if ~isempty(obj.mainGUI)
<<<<<<< HEAD
                obj.mainGUI.model.cam.stopVideo;
=======
                isCamRunning = obj.mainGUI.model.cam.isrunning;
                if isCamRunning
                    obj.mainGUI.model.cam.stopVideo;
                end
>>>>>>> 4d29bb86
            end

            [fname,fullPath] = uigetfile('*.yml;*.yaml');
            if fname == 0 | isempty(fname)
                return
            end
            stimC = zapit.stimConfig(fullfile(fullPath,fname));

            % Wipe anything that is already there
            arrayfun(@(x) delete(x), obj.pAddedPoints)
            obj.pAddedPoints = matlab.graphics.chart.primitive.Line.empty;
            obj.BottomLabel.Text = '';

            hold(obj.hAx,'on')
            for ii = 1:stimC.numConditions
                obj.pAddedPoints(ii) = plot(stimC.stimLocations(ii).ML, ...
                                            stimC.stimLocations(ii).AP, ...
                                            obj.pointCommonProps{:}, ...
                                            'Marker', obj.currentSymbol, ...
                                            'Color', obj.currentColor, ...
                                            'Parent', obj.hAx);
            end
            hold(obj.hAx,'off')

            obj.fname = fname;
            obj.updateBottomLabel

            if ~isempty(obj.mainGUI)
<<<<<<< HEAD
                obj.mainGUI.model.cam.startVideo;
=======
                isCamRunning = obj.mainGUI.model.cam.isrunning;
                if isCamRunning
                    obj.mainGUI.model.cam.startVideo;
                end            
>>>>>>> 4d29bb86
            end

        end %saveConfigYAML


        function ind = findIndexOfAddedPointNearestCursor(obj)
            % Return the index of the point nearest the cursor
            %
            % function zapit.gui.stimConfig.controller.findIndexOfAddedPointNearestCursor
            %
            % Purpose
            % Obtain the point nearest the cursor. From this obtain the index of the stimulus
            % type (trial) that this is part of. 
            %


            % Get difference between each plotted point and the current position
            X = obj.pCurrentPoint.XData;
            Y = obj.pCurrentPoint.YData;

            % a. Get x/y differences of all points within each plot element
            differences = arrayfun(@(p) [p.XData-X; p.YData-Y], obj.pAddedPoints, 'uniformoutput', false)';

            % b. Calculate the minimum RMS of each plot element
            differences = cellfun(@(x) min(sqrt(sum(x.^2,1))), differences, 'uniformoutput',false);

            % c. Return the plot element that has the smallest difference to current position
            differences = cell2mat(differences);
            [~,ind] = min(differences);
        end % findIndexOfAddedPointNearestCursor



        function tCol = currentColor(obj)
            % Returns a new color for plotting based upon the number of added stimuli
            %
            % function zapit.gui.stimConfig.controller.currentColor
            %
            % Purpose
            % We want each stimulus group to be the same color. e.g. both symmetrical bilateral
            % points shold be matched. This function returns a different colour each time a point
            % is laid down. So points have different colours.

            colors = lines(20);
            nCol = mod(length(obj.pAddedPoints),length(colors));
            if nCol == 0
                nCol = length(colors);
            end
            tCol = colors(nCol,:);
        end


        function tSym = currentSymbol(obj)
            % Returns a new symbol for plotting based upon the number of added stimuli
            %
            % function zapit.gui.stimConfig.controller.currentSymbol
            %
            % Purpose
            % We want each stimulus group to be the same symbol. e.g. both symmetrical bilateral
            % points shold be matched. This function returns a different symbol each time a point
            % is laid down.

            symbols = 'osd^';
            nSym = mod(length(obj.pAddedPoints),length(symbols));
            if nSym == 0
                nSym = length(symbols);
            end
            tSym = symbols(nSym);
        end


        function updateBottomLabel(obj)
            % Update text along the bottom of the GUI
            %
            % function zapit.gui.stimConfig.controller.updateBottomLabel
            %
            % Purpose
            % The label text reflects the file name and number of stimuli. This
            % method updates it when changes take place. It is called manually.

            if isempty(obj.fname)
                t_fname = '';
            else
                t_fname = [obj.fname, ' - '];
            end

            obj.BottomLabel.Text = sprintf('%s%d stimulus conditions', t_fname, length(obj.pAddedPoints));
        end % updateBottomLabel

    end % methods


end % close classdef<|MERGE_RESOLUTION|>--- conflicted
+++ resolved
@@ -235,14 +235,10 @@
 
             % For some reason we need the video stopped or this locks up everything
             if ~isempty(obj.mainGUI)
-<<<<<<< HEAD
-                obj.mainGUI.model.cam.stopVideo;
-=======
                 isCamRunning = obj.mainGUI.model.cam.isrunning;
                 if isCamRunning
                     obj.mainGUI.model.cam.stopVideo;
                 end
->>>>>>> 4d29bb86
             end
 
             stimC = obj.returnStimConfigStructure;
@@ -266,14 +262,10 @@
             end
 
             if ~isempty(obj.mainGUI)
-<<<<<<< HEAD
-                obj.mainGUI.model.cam.startVideo;
-=======
                 isCamRunning = obj.mainGUI.model.cam.isrunning;
                 if isCamRunning
                     obj.mainGUI.model.cam.startVideo;
                 end            
->>>>>>> 4d29bb86
             end
         end %saveConfigYAML
 
@@ -289,14 +281,10 @@
 
             % For some reason we need the video stopped or this locks up everything
             if ~isempty(obj.mainGUI)
-<<<<<<< HEAD
-                obj.mainGUI.model.cam.stopVideo;
-=======
                 isCamRunning = obj.mainGUI.model.cam.isrunning;
                 if isCamRunning
                     obj.mainGUI.model.cam.stopVideo;
                 end
->>>>>>> 4d29bb86
             end
 
             [fname,fullPath] = uigetfile('*.yml;*.yaml');
@@ -325,14 +313,10 @@
             obj.updateBottomLabel
 
             if ~isempty(obj.mainGUI)
-<<<<<<< HEAD
-                obj.mainGUI.model.cam.startVideo;
-=======
                 isCamRunning = obj.mainGUI.model.cam.isrunning;
                 if isCamRunning
                     obj.mainGUI.model.cam.startVideo;
                 end            
->>>>>>> 4d29bb86
             end
 
         end %saveConfigYAML
