--- conflicted
+++ resolved
@@ -17,13 +17,7 @@
 
     stimC.laserPowerInMW = obj.LaserPowermWSpinner.Value;
     stimC.stimFreqInHz = obj.StimFreqHzSpinner.Value;
-<<<<<<< HEAD
-
-    % TODO -- this should be a spinner
-    stimC.offRampDownDuration_ms = obj.mainGUI.model.settings.experiment.offRampDownDuration_ms;
-=======
     stimC.offRampDownDuration_ms = obj.RampdownmsSpinner.Value;
->>>>>>> 4d29bb86
 
     for ii=1:length(obj.pAddedPoints)
         fieldName = sprintf('stimLocations%02d',ii);
