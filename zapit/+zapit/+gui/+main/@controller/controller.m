--- conflicted
+++ resolved
@@ -360,20 +360,6 @@
         end % calibExposureSpinner_CallBack
 
 
-<<<<<<< HEAD
-        function calibPowerSpinner_CallBack(obj,~,~)
-            %
-            % zapit.gui.main.controller.calibPowerSpinner_CallBack
-            %
-            % Purpose
-            % Changing the spinnerbox writes to the corresponding value in the settings structure. 
-
-            if obj.CalibPowerSpinner.Value < 0
-                obj.CalibPowerSpinner.Value = 0;
-            end
-            obj.model.settings.calibrateScanners.calibration_power_mW = obj.CalibPowerSpinner.Value;
-        end % calibPowerSpinner_CallBack
-=======
         function updateExperimentPathTextArea(obj,~,~)
             % Update the text in the experiment path message box when the zapit.pointer.experimentPath property changes
             %
@@ -391,7 +377,6 @@
             obj.model.clearExperimentPath;
         end % clearExperimentPath_Callback
 
->>>>>>> 4d29bb86
 
     end % methods
 
