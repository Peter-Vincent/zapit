function stopOptoStim(obj, rampDownInMS)
    % Stop laser stimulation. Slowly ramping down the signal over time
    %
    % zapit.pointer.stopOptoStim(obj, rampDownInMS)
    %
    % Purpose
    % Stop stimulation over a period of time specified by rampDownInMS.
    % The value of rampDownInMS is obtained from the stimConfig file,
    % which in turn gets a default values from the Zapit settings file. 
    % It can, however, be over-ridden by supplying an input argiument
    % to this function.
    %
    % Inputs
    % rampDownInMS - Defaults to value in stimConfig.
    %
    %
    % Rob Campbell - SWC 2022


    if nargin<2
        rampDownInMS = obj.stimConfig.offRampDownDuration_ms;
    end

    samplesPerSecond = obj.DAQ.samplesPerSecond;
    bufferSize = obj.DAQ.numSamplesInBuffer;

    if isempty(bufferSize) || obj.DAQ.hAO.isTaskDone
        return
    end


    % If the user requests no ramp-down then we simply stop the task
    if rampDownInMS ==0
    % Zero everything
        t = obj.DAQ.lastWaveform;
        t(:) = 0;
        obj.DAQ.writeAnalogData(t);
        obj.DAQ.stop
    end


    % Otherwise we do a ramp-down
    msPerBuffer = (bufferSize/samplesPerSecond) * 1E3;

    % Handle case where the user asks for a ramp-down that is smaller than the
    % buffer size.
    if rampDownInMS < msPerBuffer
        rampDownInMS = msPerBuffer;
    end

    numBuffers = ceil(rampDownInMS / msPerBuffer);

    % The series of amplitudes over which we will loop
    smoothRamp = false; % if true we ramp the waveform nicely and not in steps

    if smoothRamp
        ampSequence = linspace(1,0,numBuffers+1);
        ampSequence(end) = [];
        ind = 2:length(ampSequence)-1;
    else
        ampSequence = linspace(1,0,numBuffers+1);
        ampSequence(end) = [];
        ind = 2:length(ampSequence);
    end


    orig = obj.DAQ.lastWaveform;

    if obj.simulated
        data = [];
    end
    verbose = true; % For debugging the rampdown
    if verbose
        fprintf('There are %d steps in the rampdown\n', length(ind))
    end

    t = obj.DAQ.lastWaveform;
    wave = {};
    n=1;
    % calculate the waveforms to play
    for ii = ind
        if smoothRamp
            endVal = ampSequence(ii);
            startVal = endVal - mean(diff(ampSequence));
            t(:,3) = t(:,3) .* linspace(startVal, endVal, size(obj.DAQ.lastWaveform,1))';
            if verbose
                fprintf('START: %0.3f END: %0.3f\n',startVal,endVal)
            end
        else
            t(:,3) = t(:,3) * ampSequence(ii);
        end

        if obj.simulated
            data = [data;t]; %#ok<AGROW> 
        end

        wave{n} = t;
        n = n+1;
    end

    % Dump all the waveforms to the DAQ
    for ii=1:length(wave)
        obj.DAQ.writeAnalogData(wave{ii});
    end

    if obj.simulated
        zapit.utils.focusNamedFig(mfilename)
        clf
        plot(data(:,3),'-k', 'LineWidth',2)
        xlabel('Sample number')
        ylabel('Voltage')
    end

    % Zero everything
    t(:) = 0;
    obj.DAQ.writeAnalogData(t);

<<<<<<< HEAD
    obj.DAQ.hAO.stop
=======
    obj.DAQ.stop
>>>>>>> 4d29bb86

end % stopOptoStim
<|MERGE_RESOLUTION|>--- conflicted
+++ resolved
@@ -115,10 +115,6 @@
     t(:) = 0;
     obj.DAQ.writeAnalogData(t);
 
-<<<<<<< HEAD
-    obj.DAQ.hAO.stop
-=======
     obj.DAQ.stop
->>>>>>> 4d29bb86
 
 end % stopOptoStim
