--- conflicted
+++ resolved
@@ -9,11 +9,7 @@
     % to screen.
     %
     % Inputs
-<<<<<<< HEAD
-    % XYdata - The target pixel coordinates. 
-=======
     % XYdata - The target laser coordinates in mm. [columnMM, rowMM]
->>>>>>> 4d29bb86
     % backgroundImage - [optional] if provided this image is subtracted before analysis.
     % verbose - [optional] False by default. If true print to console debug information.
     %
