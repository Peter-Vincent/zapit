classdef stimConfig < handle

    % Configuration file handling class
    %
    % zapit.stimConfig
    %
    % Purpose
    % This class handles configuration files used to determine where the laser stim locations are.
    %
    % Rob Campbell - SWC 2022

    properties

        configFileName % file name of the loaded stimConfig file

        laserPowerInMW
        stimFreqInHz
        stimLocations
        offRampDownDuration_ms

    end % properties

    properties (Hidden)
        parent  % the zapit.pointer to which this is attached
        numSamplesPerChannel
        atlasData    % The atlas data from the loaded .mat file. Shows top-down ARA view in stereotaxic coords
        edgeSamples  % Samples at which galvoes start to move. (see get.chanSamples) Here for plotChanSamples
        logFileStem = 'zapit_log_' % The stem of the log file name. zapit.pointer will use this to search for the file
    end

    % read-only properties that are associated with getters
    properties(SetAccess=protected, GetAccess=public)
        chanSamples % The waveforms to be sent to the scanners
    end


    methods

        function obj = stimConfig(fname)
            % Construct a stimConfig file object and load data
            % 
            % zapit.stimConfig.stimConfig
            %

            % Load the atlas data so we can find brain areas names from coordinates
            load('atlas_data.mat')
            obj.atlasData = atlas_data;

            obj.loadConfig(fname)
        end % Constructor


        function delete(obj)
            % zapit.stimConfig.delete

        end % Destructor


<<<<<<< HEAD
=======
        function n = numConditions(obj)
            % Return the number of stimulus conditions.
            %
            % zapit.stimConfig.numConditions
            %
            % Purpose
            % Return the number of stimulus conditions
            % 
            % Inputs
            % none
            % 
            % Outputs
            % n - scalar defining the number of conditions

            n = length(obj.stimLocations);

        end % numConditions


>>>>>>> 4d29bb86
        function cPoints = calibratedPoints(obj) 
            % The stimulation locations after they have been calibrated to the sample
            % 
            % zapit.stimConfig.calibratedPoints
            %
            % Purpose
            % Places the stereotaxic target coords in stimLocations into the sample
            % space being imaged by the camera. It does this using the estimate of 
            % bregma plus one more stereotaxic point that are stored in refPointsSample.
            %
            % Inputs
            % none
            %
            % Outputs
            % A cell array of converted coordinates. The cells correspond in order to
            % the orginal data in the structure stimLocations. If the cells are 
            % concatenated as [cPoints{:}] then the first row is ML coords and second
            % row is AP coords. All in mm.
            %

            cPoints = {};

            if isempty(obj.parent.refPointsSample)
                fprintf('Sample has not been calibrated! Returning empty data! \n')
                return
            end

            for ii = 1:obj.numConditions
                tmpMat = [obj.stimLocations(ii).ML; obj.stimLocations(ii).AP];
                cPoints{ii} = zapit.utils.rotateAndScaleCoords(...
                            tmpMat, ...
                            obj.parent.refPointsStereotaxic, ...
                            obj.parent.refPointsSample);
            end
        end % calibratedPoints


        function cPointsVolts = calibratedPointsInVolts(obj)
            % Convert the calibrated points (sample space) into voltage values for the scanners
            %
            % zapit.stimConfig.calibratedPointsInVolts
            %
            % Purpose
            % This method returns voltage values that can be sent to the scanners in order
            % to point the beam at the locations defined calibratedPoints.
            %
            % Inputs
            % none
            %
            % Outputs
            % A cell array of coordinates converted into voltages. The cells correspond in order 
            % to the orginal data in the structure stimLocations. If the cells are concatenated 
            % as [cPointsVolts{:}] then the first column is ML coords and second column is AP 
            % coords. All in volts. NOTE this is transposed with respect to calibratedPoints
            %

            cPointsVolts = {};

            calibratedPoints = obj.calibratedPoints;

            if isempty(calibratedPoints)
                return 
            end

            for ii = 1:length(calibratedPoints)
                [xVolt, yVolt] = obj.parent.mmToVolt(calibratedPoints{ii}(1,:), ...
                                                    calibratedPoints{ii}(2,:));
                cPointsVolts{ii} = [xVolt' yVolt'];
            end

        end % calibratedPointsInVolts


        function chanSamples = get.chanSamples(obj)
            % Prepares voltages for each photostimulation site
            %
            % zapit.stimConfig.chanSamples
            %
            % Purpose
            % The calibratedPoints getter returns the locations of stimulus points in sample space.
            % The calibratedPointsInVolts converts this to volts. This method uses these voltage 
            % values to generate waveforms that can be played with a clocked NI output task in order
            % stimulate the sample at the laser power and rep rate defined by properties of this 
            % class. 
            %
            % Inputs
            % none
            %
            % Outputs
            % chanSamples
            %
            % Maja Skretowska - SWC 2021
            % Updated by Rob Campbell - SWC 2023 to cope with new stimulus structure

            if nargin<2
                calibratedPointsInVolts = obj.calibratedPointsInVolts;
            else
                calibratedPointsInVolts = IN;
            end

            numHalfCycles = 2; % The number of half cycles to buffer

            % TODO -- we need to make sure that the number of samples per second here is the right number
            obj.numSamplesPerChannel = obj.parent.DAQ.samplesPerSecond/obj.stimFreqInHz*(numHalfCycles/2);

            % make up samples for scanner channels (of course calibratedPointsInVolts is already in volt format)
            % In scanChnl, 1st dim is samples, 2nd dim is channel, 3rd dim is conditions
            scanChnl = zeros(obj.numSamplesPerChannel,2,length(calibratedPointsInVolts)); % matrix for each channel

<<<<<<< HEAD
            % Fill in the matrices for the galvos
            for inactSite = 1:length(calibratedPointsInVolts) % Loop over stim conditions

=======
            
            % Calculate some constants that we will need in multiple places below            
            % find edges of half cycles (the indexes at which the beam moves or laser changes state)
            obj.edgeSamples = ceil(linspace(1, obj.numSamplesPerChannel, numHalfCycles+1));
            sampleInterval = 1/obj.parent.DAQ.samplesPerSecond; 
            nSamplesInOneMS = 1E-3 / sampleInterval;  % Number of samples in 1 ms. % TODO -- probably should have this as a setting


            % Fill in the matrices for the galvos
            for inactSite = 1:length(calibratedPointsInVolts) % Loop over stim conditions

>>>>>>> 4d29bb86
                % If this position is a single point we duplicate it to spoof two points
                if size(calibratedPointsInVolts{inactSite},1) == 1
                    t_volts = repmat(calibratedPointsInVolts{inactSite},2,1);
                else
                    t_volts = calibratedPointsInVolts{inactSite};
                end

                % inactSite gets column from the coordinates library
                xVolts = t_volts(:,1);
<<<<<<< HEAD
                xVolts = repmat(xVolts', 1, numHalfCycles/2);

                yVolts = t_volts(:,2);
                yVolts = repmat(yVolts', 1, numHalfCycles/2);

                % Repeat the above but vectorized
                Y = repmat(yVolts,obj.numSamplesPerChannel/numHalfCycles,1);
                X = repmat(xVolts,obj.numSamplesPerChannel/numHalfCycles,1);

                scanChnl(:,1,inactSite) = X(:);
                scanChnl(:,2,inactSite) = Y(:);

            end
=======
                xVolts = repmat(xVolts', 1, numHalfCycles/2); % TODO: Not needed if we definitely stick with 1 cycle

                yVolts = t_volts(:,2);
                yVolts = repmat(yVolts', 1, numHalfCycles/2); % TODO: Not needed if we definitely stick with 1 cycle

                % Make the full waveforms for X and Y
                Y = repmat(yVolts,obj.numSamplesPerChannel/numHalfCycles,1);
                X = repmat(xVolts,obj.numSamplesPerChannel/numHalfCycles,1);

                % apply a ramp to slow down the scanners and make the quieter.
                X(1:nSamplesInOneMS,1) = linspace(xVolts(1,2),xVolts(1,1),nSamplesInOneMS);
                Y(1:nSamplesInOneMS,1) = linspace(yVolts(1,2),yVolts(1,1),nSamplesInOneMS);

                X(1:nSamplesInOneMS,2) = linspace(xVolts(1,1),xVolts(1,2),nSamplesInOneMS);
                Y(1:nSamplesInOneMS,2) = linspace(yVolts(1,1),yVolts(1,2),nSamplesInOneMS);

                scanChnl(:,1,inactSite) = X(:);
                scanChnl(:,2,inactSite) = Y(:);
            end % for
>>>>>>> 4d29bb86
            


            % fill in the matrices for the laser. Generally these will be the same for all 
            % conditions, but situations with one position will be different so we have to 
            % make them all (see repmat later)

<<<<<<< HEAD
            % find edges of half cycles (the indexes at which the beam moves or laser changes state)
            edgeSamples = ceil(linspace(1, obj.numSamplesPerChannel, numHalfCycles+1));
            % CAN ALSO DO: edgeSamples = [1; find(abs(diff(scanChnl(:,2,inactSite)))>0)+1; obj.numSamplesPerChannel]';
=======
>>>>>>> 4d29bb86

            laserControlVoltage = obj.parent.laser_mW_to_control(obj.laserPowerInMW);

            %% make up samples for laser and masking light channels
            anlgOut = ones(1,obj.numSamplesPerChannel) * laserControlVoltage; %Write the correct control voltage
            digOut = ones(1,obj.numSamplesPerChannel) * 5; % 5V TTL

            % allow 1 ms around halfcycle change to be 0 (in case scanners are not in the right spot
            MASK = ones(1,obj.numSamplesPerChannel);

            for ii=1:nSamplesInOneMS
                MASK(obj.edgeSamples(1:end-1)+(ii-1))=0;
            end

            % Apply the mask
            lghtChnl(:,1) = anlgOut.*MASK;  % analog laser output
            lghtChnl(:,2) = digOut.*MASK;   % digital out for masking light

            % Expand out to match scanners
            lghtChnl = repmat(lghtChnl,[1,1,size(scanChnl,3)]);


            % Finally, we loop through and turn off laser on the even cycles when it's a single position
            % TODO -- I'm sure this can be vectorised
            edgesToZero = obj.edgeSamples(2:2:end);
            distanceBetweenEdges = median(diff(obj.edgeSamples));
            for ii=1:size(lghtChnl,3)
                if size(calibratedPointsInVolts{ii},1) >1
                    continue
                end

                for kk=1:length(edgesToZero)
                    s = edgesToZero(kk);
                    e = s+distanceBetweenEdges;
                    if e > size(lghtChnl,1)
                        e = size(lghtChnl,1);
                    end 
                    lghtChnl(s:e,1,ii) = 0;
                end
            end


<<<<<<< HEAD
            lghtChnl(:,1) = anlgOut;  % analog laser output
            lghtChnl(:,2) = digOut;   % digital out for masking light

            % Expand out to match scanners
            lghtChnl = repmat(lghtChnl,[1,1,size(scanChnl,3)]);

            % Finally, we loop through and turn off laser on the even cycles when it's a single position
            % TODO -- I'm sure this can be vectorised
            edgesToZero = edgeSamples(2:2:end);
            distanceBetweenEdges = median(diff(edgeSamples));
            for ii=1:size(lghtChnl,3)
                if size(calibratedPointsInVolts{ii},1) >1
                    continue
                end

                for kk=1:length(edgesToZero)
                    s = edgesToZero(kk);
                    e = s+distanceBetweenEdges;
                    if e > size(lghtChnl,1)
                        e = size(lghtChnl,1);
                    end 
                    lghtChnl(s:e,1,ii) = 0;
                end
            end
=======
>>>>>>> 4d29bb86


            %% save all samples in a structure to access as object property
            chanSamples.scan = scanChnl;
            % x-by-2-by-nConditions, where rows are samples, columns are channels, and 3rd dim
            % is which area is selected

            chanSamples.light = lghtChnl;
            % x-by-3-by-nConditions, where rows are samples, columns are channels, and 3rd dim
            % is which area is selected

        end % get.chanSamples


        function [areaName,areaIndex] = getAreaNameFromCoords(obj,ML,AP)
            % Return brain area name from stereotaxic ML/AP coordinates
            %
            % zapit.stimConfig.getAreaNameFromCoords
            %
            % Purpose
            % Get the name of a brain area associated with ML/AP coords.
            %
            % Inputs
            % ML - mediolateral stereotaxic coord in mm
            % AP - anterioposterio stereotaxic coord in mm
            %
            % If the above are vectors of the same length, the function
            % will loop through and return a cell array of names associated
            % with all coords.
            %
            % Outputs
            % areaName - names of brain areas that are related to the coords. If one
            %           set of coords only then this is a string. If multiple, it's a cell
            %           array.
            % areaIndex - index values of area or areas. Scalar or vector accordingly

            if length(ML) ~= length(AP)
                areaIndex = [];
                areaName = [];
                return
            end

            brain_areas = obj.atlasData.dorsal_brain_areas;
            [~,indX] = arrayfun(@(x) min(abs(obj.atlasData.top_down_annotation.xData-x)), ML);
            [~,indY] = arrayfun(@(x) min(abs(obj.atlasData.top_down_annotation.yData-x)), AP);
            t_ind = arrayfun(@(x,y) obj.atlasData.top_down_annotation.data(x,y), indY, indX);
            areaIndex = arrayfun(@(x) find([brain_areas.area_index]==x), t_ind);
            areaName = arrayfun(@(x) brain_areas(x).names{1}, areaIndex, 'UniformOutput', false);

            if length(areaName)==1
                areaName = areaName{1};
            end

        end % getAreaNameFromCoords


    end % methods


end % config<|MERGE_RESOLUTION|>--- conflicted
+++ resolved
@@ -56,8 +56,6 @@
         end % Destructor
 
 
-<<<<<<< HEAD
-=======
         function n = numConditions(obj)
             % Return the number of stimulus conditions.
             %
@@ -77,7 +75,6 @@
         end % numConditions
 
 
->>>>>>> 4d29bb86
         function cPoints = calibratedPoints(obj) 
             % The stimulation locations after they have been calibrated to the sample
             % 
@@ -187,11 +184,6 @@
             % In scanChnl, 1st dim is samples, 2nd dim is channel, 3rd dim is conditions
             scanChnl = zeros(obj.numSamplesPerChannel,2,length(calibratedPointsInVolts)); % matrix for each channel
 
-<<<<<<< HEAD
-            % Fill in the matrices for the galvos
-            for inactSite = 1:length(calibratedPointsInVolts) % Loop over stim conditions
-
-=======
             
             % Calculate some constants that we will need in multiple places below            
             % find edges of half cycles (the indexes at which the beam moves or laser changes state)
@@ -203,7 +195,6 @@
             % Fill in the matrices for the galvos
             for inactSite = 1:length(calibratedPointsInVolts) % Loop over stim conditions
 
->>>>>>> 4d29bb86
                 % If this position is a single point we duplicate it to spoof two points
                 if size(calibratedPointsInVolts{inactSite},1) == 1
                     t_volts = repmat(calibratedPointsInVolts{inactSite},2,1);
@@ -213,21 +204,6 @@
 
                 % inactSite gets column from the coordinates library
                 xVolts = t_volts(:,1);
-<<<<<<< HEAD
-                xVolts = repmat(xVolts', 1, numHalfCycles/2);
-
-                yVolts = t_volts(:,2);
-                yVolts = repmat(yVolts', 1, numHalfCycles/2);
-
-                % Repeat the above but vectorized
-                Y = repmat(yVolts,obj.numSamplesPerChannel/numHalfCycles,1);
-                X = repmat(xVolts,obj.numSamplesPerChannel/numHalfCycles,1);
-
-                scanChnl(:,1,inactSite) = X(:);
-                scanChnl(:,2,inactSite) = Y(:);
-
-            end
-=======
                 xVolts = repmat(xVolts', 1, numHalfCycles/2); % TODO: Not needed if we definitely stick with 1 cycle
 
                 yVolts = t_volts(:,2);
@@ -247,7 +223,6 @@
                 scanChnl(:,1,inactSite) = X(:);
                 scanChnl(:,2,inactSite) = Y(:);
             end % for
->>>>>>> 4d29bb86
             
 
 
@@ -255,12 +230,6 @@
             % conditions, but situations with one position will be different so we have to 
             % make them all (see repmat later)
 
-<<<<<<< HEAD
-            % find edges of half cycles (the indexes at which the beam moves or laser changes state)
-            edgeSamples = ceil(linspace(1, obj.numSamplesPerChannel, numHalfCycles+1));
-            % CAN ALSO DO: edgeSamples = [1; find(abs(diff(scanChnl(:,2,inactSite)))>0)+1; obj.numSamplesPerChannel]';
-=======
->>>>>>> 4d29bb86
 
             laserControlVoltage = obj.parent.laser_mW_to_control(obj.laserPowerInMW);
 
@@ -303,33 +272,6 @@
             end
 
 
-<<<<<<< HEAD
-            lghtChnl(:,1) = anlgOut;  % analog laser output
-            lghtChnl(:,2) = digOut;   % digital out for masking light
-
-            % Expand out to match scanners
-            lghtChnl = repmat(lghtChnl,[1,1,size(scanChnl,3)]);
-
-            % Finally, we loop through and turn off laser on the even cycles when it's a single position
-            % TODO -- I'm sure this can be vectorised
-            edgesToZero = edgeSamples(2:2:end);
-            distanceBetweenEdges = median(diff(edgeSamples));
-            for ii=1:size(lghtChnl,3)
-                if size(calibratedPointsInVolts{ii},1) >1
-                    continue
-                end
-
-                for kk=1:length(edgesToZero)
-                    s = edgesToZero(kk);
-                    e = s+distanceBetweenEdges;
-                    if e > size(lghtChnl,1)
-                        e = size(lghtChnl,1);
-                    end 
-                    lghtChnl(s:e,1,ii) = 0;
-                end
-            end
-=======
->>>>>>> 4d29bb86
 
 
             %% save all samples in a structure to access as object property
