--- conflicted
+++ resolved
@@ -26,78 +26,11 @@
 If you run into errors when setting up with a driver other than GenICam, please file an Issue.
 
 
-<<<<<<< HEAD
-## Install
-Gather and install the above requirements then install Zapit in one of the following ways:
-* *Via MATLAB*: Go to the **Apps** ribbon in MATLAB and click on **Get More Apps**. Search for Zapit and add it to MATLAB. You can also update Zapit via this route.
-* *Via your browser*: Navigate to the [Zapit File Exchange page](https://uk.mathworks.com/matlabcentral/fileexchange/122142-zapit). Download. Unpack in a reasonable place. Add the Zapit `code` directory to your path. You need add only this directory, not it and all sub-directories.
-* *Via Git*: Clone in your favourite Git client. Add the Zapit `zapit` directory (that which contains `start_zapit.m`) to your path. You need add only this directory, not it and all sub-directories.
-
-
-### First time you run
-Instructions for first time setup are found in [SETTING_UP.md](SETTING_UP.md).
-
-
-### Start beam pointer and calibrate
-Start the software
-```
-start_zapit
-```
-
-* The GUI appears with a live view of the sample. 
-* Focus and turn on the laser. 
-* Press "Calibrate Scanners" on the first tab. Check the calibration with other buttons.
-* Press "Calibrate Sample" on the second tab. Place brain outline on bregma. Click the second coordinate. 
-* Use the File menu to load or create then load a Sample Config file. 
-* Test it wite the other buttons on the Calibrate Sample tab. 
-
-
-
-### Using the API
-The MATLAB workspace contains a variable called `hZP`. 
-This is an API (Application Programming Interface) that allows controlling of almost all functions via the command line. 
-The following code, for example, will send samples to the DAQ to stimulate one condition (e.g. one brain area bilaterally).
-
-```
-newTrial = struct('area', 1, 'LaserOn', 1); % first brain area on the list
-hZP.sendSamples(newTrial)
-```
-It is now stimulating.
-To stop it gracefully run:
-```
-hZP.stopOptoStim
-```
-
-Randomly stimulate each brain area once for 0.5 seconds before moving onto the next.
-```
-numAreasToStim = length(hZP.stimConfig.stimLocations);
-
-for ii=1:numAreasToStim
-    hZP.sendSamples('hardwareTriggered', false, 'verbose', true) % Present random stimulus
-    pause(0.5)
-    hZP.stopOptoStim
-end
-=======
 ## Install & Usage
 A detailed installation and user guide is coming soon. 
 If you have a problem or feature request, it is preferred that you use the Issue Tracker in the appropriate repository. 
 For instance, all software issues should be filed in [Zapit Issue Tracker](https://github.com/Zapit-Optostim/zapit/issues).
 Please see the [list of known obvious bugs and issues](https://github.com/Zapit-Optostim/zapit/issues?q=is%3Aissue+is%3Aopen+label%3A%22Known+obvious+issue%22).
->>>>>>> 4d29bb86
-
-
-## Misc. Examples
-After loading a stim config, the locations can be displayed as follows:
-```
->> hZP.stimConfig.print
-
-1. ML = +3.56 / AP = -1.24  <-->  ML = -3.56 / AP = -1.24  1' somatosensory barrel field
-2. ML = +3.95 / AP = -0.08  <-->  ML = -3.95 / AP = -0.08  1' somatosensory nose
-3. ML = +0.01 / AP = -0.91  Retrosplenial dorsal part
-4. ML = +2.73 / AP = +1.66  <-->  ML = +1.88 / AP = +0.94  1' motor 
-5. ML = -2.73 / AP = -2.98  <-->  ML = -2.73 / AP = -4.09  1' visual 
-```
-
 
 
 ## Contributing
