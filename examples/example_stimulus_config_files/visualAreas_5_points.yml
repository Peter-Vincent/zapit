--- conflicted
+++ resolved
@@ -1,4 +1,3 @@
-<<<<<<< HEAD
 laserPowerInMW: 5.0
 stimFreqInHz: 40.0
 offRampDownDuration_ms: 250
@@ -16,23 +15,4 @@
   AP: [-2.89, -2.89]
 stimLocations05:
   ML: [3.23, -3.23]
-=======
-laserPowerInMW: 5.0
-stimFreqInHz: 40.0
-offRampDownDuration_ms: 250
-stimLocations01:
-  ML: [2.78, -2.78]
-  AP: [-2.94, -2.94]
-stimLocations02:
-  ML: [2.62, -2.62]
-  AP: [-4.53, -4.53]
-stimLocations03:
-  ML: [3.89, -3.89]
-  AP: [-3.76, -3.76]
-stimLocations04:
-  ML: [3.95, -3.95]
-  AP: [-2.89, -2.89]
-stimLocations05:
-  ML: [3.23, -3.23]
->>>>>>> 4d29bb86
   AP: [-2.39, -2.39]